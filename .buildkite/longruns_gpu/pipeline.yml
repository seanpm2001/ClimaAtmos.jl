--- conflicted
+++ resolved
@@ -41,90 +41,7 @@
 
   - group: "Targeted resolution long runs"
     steps:
-<<<<<<< HEAD
-=======
-
-      - label: ":computer: hydrostatic balance (ρe_tot)"
-        command:
-          - srun julia --color=yes --project=examples examples/hybrid/driver.jl --config_file $CONFIG_PATH/$$JOB_NAME.yml
-        artifact_paths: "$$JOB_NAME/*"
-        agents:
-          slurm_gpus: 1
-          slurm_time: 12:00:00
-        env:
-          JOB_NAME: "longrun_sphere_hydrostatic_balance_rhoe"
-
-      - label: ":computer: dry baroclinic wave"
-        command:
-          - srun julia --project=examples examples/hybrid/driver.jl --config_file $CONFIG_PATH/$$JOB_NAME.yml
-        artifact_paths: "$$JOB_NAME/*"
-        agents:
-          slurm_gpus: 1
-          slurm_time: 12:00:00
-        env:
-          JOB_NAME: "longrun_bw_rhoe_highres"
-
-      - label: ":computer: baroclinic wave equilmoist"
-        command:
-          - srun julia --project=examples examples/hybrid/driver.jl --config_file $CONFIG_PATH/$$JOB_NAME.yml
-        artifact_paths: "$$JOB_NAME/*"
-        agents:
-          slurm_gpus: 1
-          slurm_time: 12:00:00
-        env:
-          JOB_NAME: "longrun_bw_rhoe_equil_highres"
-
-      - label: ":computer: dry held-suarez"
-        command:
-          - srun julia --project=examples examples/hybrid/driver.jl --config_file $CONFIG_PATH/$$JOB_NAME.yml
-        artifact_paths: "$$JOB_NAME/*"
-        agents:
-          slurm_gpus: 1
-          slurm_time: 12:00:00
-        env:
-          JOB_NAME: "longrun_hs_rhoe_dry_55km_nz63"
-
-      - label: ":computer: held-suarez, equilmoist"
-        command:
-          - srun julia --project=examples examples/hybrid/driver.jl --config_file $CONFIG_PATH/$$JOB_NAME.yml
-        artifact_paths: "$$JOB_NAME/*"
-        agents:
-          slurm_gpus: 1
-          slurm_time: 12:00:00
-        env:
-          JOB_NAME: "longrun_hs_rhoe_equil_55km_nz63_0M"
-
-      - label: ":computer: aquaplanet equilmoist gray radiation + 0M microphysics"
-        command:
-          - srun julia --project=examples examples/hybrid/driver.jl --config_file $CONFIG_PATH/$$JOB_NAME.yml
-        artifact_paths: "$$JOB_NAME/*"
-        env:
-          CLIMACORE_DISTRIBUTED: "MPI"
-          JOB_NAME: "longrun_aquaplanet_rhoe_equil_55km_nz63_gray_0M"
-        agents:
-          slurm_gpus: 1
-          slurm_time: 12:00:00
-
-      - label: ":computer: aquaplanet equilmoist clearsky radiation + diagnostic edmf diffusion only + 0M microphysics"
-        command:
-          - srun julia --project=examples examples/hybrid/driver.jl --config_file $CONFIG_PATH/$$JOB_NAME.yml
-        artifact_paths: "$$JOB_NAME/*"
-        agents:
-          slurm_gpus: 1
-          slurm_time: 12:00:00
-        env:
-          JOB_NAME: "longrun_aquaplanet_rhoe_equil_55km_nz63_clearsky_diagedmf_diffonly_0M"
-
-      - label: ":computer: aquaplanet equilmoist clearsky radiation + time-varying insolation + 0M microphysics + slab ocean"
-        command:
-          - srun julia --project=examples examples/hybrid/driver.jl --config_file $CONFIG_PATH/$$JOB_NAME.yml
-        artifact_paths: "$$JOB_NAME/*"
-        agents:
-          slurm_gpus: 1
-          slurm_time: 12:00:00
-        env:
-          JOB_NAME: "longrun_aquaplanet_rhoe_equil_55km_nz63_clearsky_tvinsol_0M_slabocean"
-
+      
       - label: ":computer: aquaplanet equilmoist clearsky radiation + 0M microphysics + deep-atmosphere eqns"
         command:
           - srun julia --project=examples examples/hybrid/driver.jl --config_file $CONFIG_PATH/$$JOB_NAME.yml
@@ -134,76 +51,4 @@
           JOB_NAME: "longrun_aquaplanet_rhoe_equil_55km_nz63_clearsky_0M_deepatmos"
         agents:
           slurm_gpus: 1
-          slurm_time: 12:00:00
-
-      - label: ":computer: aquaplanet equilmoist clearsky radiation + 0M microphysics"
-        command:
-          - srun julia --project=examples examples/hybrid/driver.jl --config_file $CONFIG_PATH/$$JOB_NAME.yml
-        artifact_paths: "$$JOB_NAME/*"
-        agents:
-          slurm_gpus: 1
-          slurm_time: 12:00:00
-        env:
-          JOB_NAME: "longrun_aquaplanet_rhoe_equil_55km_nz63_clearsky_0M"
-
-      - label: ":computer: aquaplanet equilmoist clearsky radiation + diagnostic edmf + 0M microphysics"
-        command:
-          - srun julia --project=examples examples/hybrid/driver.jl --config_file $CONFIG_PATH/$$JOB_NAME.yml
-        artifact_paths: "$$JOB_NAME/*"
-        agents:
-          slurm_gpus: 1
-          slurm_time: 12:00:00
-        env:
-          JOB_NAME: "longrun_aquaplanet_rhoe_equil_55km_nz63_clearsky_diagedmf_0M"
->>>>>>> 83718413
-      
-      - label: ":computer: aquaplanet equilmoist clearsky radiation + 0M microphysics + deep-atmosphere eqns"
-        command:
-          - srun julia --project=examples examples/hybrid/driver.jl --config_file $CONFIG_PATH/$$JOB_NAME.yml
-        artifact_paths: "$$JOB_NAME/*"
-<<<<<<< HEAD
-=======
-        agents:
-          slurm_gpus: 1
-          slurm_time: 12:00:00
->>>>>>> 83718413
-        env:
-          CLIMACORE_DISTRIBUTED: "MPI"
-          JOB_NAME: "longrun_aquaplanet_rhoe_equil_55km_nz63_clearsky_0M_deepatmos"
-        agents:
-          slurm_gpus: 1
-<<<<<<< HEAD
-          slurm_time: 6:00:00
-=======
-          slurm_time: 12:00:00
-        env:
-          JOB_NAME: "longrun_aquaplanet_rhoe_equil_55km_nz63_clearsky_0M_earth"
-
-  - group: "DYAMOND"
-
-    steps:
-
-      - label: ":computer: aquaplanet dyamond"
-        command:
-          - srun julia --project=examples examples/hybrid/driver.jl --config_file $CONFIG_PATH/$$JOB_NAME.yml
-        artifact_paths: "$$JOB_NAME/*"
-        agents:
-          slurm_gpus: 1
-          slurm_time: 12:00:00
-        env:
-          JOB_NAME: "longrun_aquaplanet_dyamond"
-
-  - group: "atmos-only coupler runs"
-
-    steps:
-
-      - label: ":computer: amip target diagnostic edmf"
-        command:
-          - srun julia --project=examples examples/hybrid/driver.jl --config_file $CONFIG_PATH/$$JOB_NAME.yml
-        artifact_paths: "$$JOB_NAME/*"
-        agents:
-          slurm_gpus: 1
-          slurm_time: 12:00:00
-        env:
-          JOB_NAME: "amip_target_diagedmf"
->>>>>>> 83718413
+          slurm_time: 6:00:00