env:
  JULIA_VERSION: "1.7.2"
  MPI_IMPL: "openmpi"
  OPENMPI_VERSION: "4.1.1"
  CUDA_VERSION: "11.2"
  OPENBLAS_NUM_THREADS: 1
  CLIMATEMACHINE_SETTINGS_FIX_RNG_SEED: "true"
  BUILDKITE_COMMIT: "${BUILDKITE_COMMIT}"
  BUILDKITE_BRANCH: "${BUILDKITE_BRANCH}"
  JULIA_MAX_NUM_PRECOMPILE_FILES: 100
  JULIA_DEPOT_PATH: "${BUILDKITE_BUILD_PATH}/${BUILDKITE_PIPELINE_SLUG}/depot/cpu"

agents:
  config: cpu
  queue: central
  slurm_ntasks: 1

steps:
  - label: "init :computer:"
    key: "init_cpu_env"
    command:
      - "echo $$JULIA_DEPOT_PATH"

      - echo "--- Instantiate project"
      - "julia --project -e 'using Pkg; Pkg.instantiate(;verbose=true)'"
      - "julia --project -e 'using Pkg; Pkg.precompile()'"
      - "julia --project -e 'using Pkg; Pkg.status()'"

      - echo "--- Instantiate test"
      - "julia --project=test -e 'using Pkg; Pkg.develop(path = \".\")'"
      - "julia --project=test -e 'using Pkg; Pkg.instantiate(;verbose=true)'"
      - "julia --project=test -e 'using Pkg; Pkg.precompile()'"
      - "julia --project=test -e 'using Pkg; Pkg.status()'"

      - echo "--- Instantiate examples"
      - "julia --project=examples -e 'using Pkg; Pkg.instantiate(;verbose=true)'"
      - "julia --project=examples -e 'using Pkg; Pkg.precompile()'"
      - "julia --project=examples -e 'using Pkg; Pkg.status()'"

      - echo "--- Instantiate perf"
      - "julia --project=perf -e 'using Pkg; Pkg.instantiate(;verbose=true)'"
      - "julia --project=perf -e 'using Pkg; Pkg.precompile()'"
      - "julia --project=perf -e 'using Pkg; Pkg.status()'"

    agents:
      slurm_cpus_per_task: 8
    env:
      JULIA_NUM_PRECOMPILE_TASKS: 8
      JULIA_MAX_NUM_PRECOMPILE_FILES: 50

  - wait

  - group: "ClimaAtmos src unit tests"
    steps:

      - label: ":computer: domains"
        command: "julia --color=yes --project=test test/test_domains.jl"

      - label: ":computer: models"
        command: "julia --color=yes --project=test test/test_models.jl"

  - group: "ClimaAtmos src integration tests"
    steps:

      - label: ":computer: 1d_ekman_column regression (Float32)"
        command: "julia --color=yes --project=test test/test_cases/run_1d_ekman_column.jl --FT Float32 --test_mode regression"

      - label: ":computer: 1d_ekman_column regression (Float64)"
        command: "julia --color=yes --project=test test/test_cases/run_1d_ekman_column.jl --FT Float64 --test_mode regression"

      - label: ":computer: 1d_ekman_column validation"
        command: "julia --color=yes --project=test test/test_cases/run_1d_ekman_column.jl --FT Float64 --test_mode validation"
        artifact_paths: "test/test_cases/run_1d_ekman_column/*"

      - label: ":computer: 2d_dry_bubble"
        command: "julia --color=yes --project=test test/test_cases/run_2d_dry_bubble.jl"
        artifact_paths: "test/test_cases/run_2d_dry_bubble/*"

      - label: ":computer: 2d_moist_bubble"
        command: "julia --color=yes --project=test test/test_cases/run_2d_moist_bubble.jl"
        artifact_paths: "test/test_cases/run_2d_moist_bubble/*"

      - label: ":computer: 2d_precipitating_bubble"
        command: "julia --color=yes --project=test test/test_cases/run_2d_precipitating_bubble.jl"
        artifact_paths: "test/test_cases/run_2d_precipitating_bubble/*"

      - label: ":computer: 3d_rising_bubble"
        command: "julia --color=yes --project=test test/test_cases/run_3d_rising_bubble.jl"
        artifact_paths: "test/test_cases/run_3d_rising_bubble/*"

      - label: ":computer: 3d_solid_body_rotation"
        command: "julia --color=yes --project=test test/test_cases/run_3d_solid_body_rotation.jl"
        artifact_paths: "test/test_cases/run_3d_solid_body_rotation/*"

      - label: ":computer: 3d_balanced_flow"
        command: "julia --color=yes --project=test test/test_cases/run_3d_balanced_flow.jl"
        artifact_paths: "test/test_cases/run_3d_balanced_flow/*"

      - label: ":computer: 3d_baroclinic_wave"
        command: "julia --color=yes --project=test test/test_cases/run_3d_baroclinic_wave.jl"
        artifact_paths: "test/test_cases/run_3d_baroclinic_wave/*"

  - group: "Column Examples"
    steps:

      - label: ":computer: single column radiative equilibrium gray"
        command: "julia --color=yes --project=examples examples/hybrid/driver.jl --rad gray --hyperdiff false --config column --z_max 70e3 --z_elem 70 --dz_bottom 100 --dz_top 10000 --t_end 654days --dt 3hours --dt_save_to_sol 30hours --job_id sphere_single_column_radiative_equilibrium_gray"
        artifact_paths: "sphere_single_column_radiative_equilibrium_gray/*"

      - label: ":computer: single column radiative equilibrium clearsky"
        command: "julia --color=yes --project=examples examples/hybrid/driver.jl --rad clearsky --idealized_h2o true --hyperdiff false --config column --z_max 70e3 --z_elem 70 --dz_bottom 100 --dz_top 10000 --t_end 654days --dt 3hours --dt_save_to_sol 30hours --job_id sphere_single_column_radiative_equilibrium_clearsky"
        artifact_paths: "sphere_single_column_radiative_equilibrium_clearsky/*"

      - label: ":computer: single column radiative equilibrium clearsky varying insolation"
        command: "julia --color=yes --project=examples examples/hybrid/driver.jl --rad clearsky --idealized_insolation false --idealized_h2o true --hyperdiff false --config column --z_max 70e3 --z_elem 70 --dz_bottom 100 --dz_top 10000 --t_end 654days --dt 3hours --dt_save_to_sol 30hours --job_id sphere_single_column_radiative_equilibrium_clearsky_insolation"
        artifact_paths: "sphere_single_column_radiative_equilibrium_clearsky_insolation/*"

      - label: ":computer: single column radiative equilibrium allsky idealized clouds"
        command: "julia --color=yes --project=examples examples/hybrid/driver.jl --rad allskywithclear --idealized_h2o true --idealized_clouds true --hyperdiff false --config column --z_max 70e3 --z_elem 70 --dz_bottom 100 --dz_top 10000 --t_end 654days --dt 3hours --dt_save_to_sol 30hours --job_id sphere_single_column_radiative_equilibrium_allsky_idealized_clouds"
        artifact_paths: "sphere_single_column_radiative_equilibrium_allsky_idealized_clouds/*"

  - group: "MPI Examples"
    steps:

      - label: ":computer: MPI baroclinic wave (ρe_tot)"
        key: "mpi_baro_wave"
        command: "mpiexec julia --color=yes --project=examples examples/hybrid/driver.jl --job_id mpi_baroclinic_wave_rhoe --dt_save_restart 5days"
        artifact_paths: "mpi_baroclinic_wave_rhoe/*"
        env:
          CLIMACORE_DISTRIBUTED: "MPI"
        agents:
          slurm_ntasks: 2

      - label: ":computer: MPI baroclinic wave (ρe_tot) ARS343"
        key: "mpi_baro_wave_ARS343"
        command: "mpiexec julia --color=yes --project=examples examples/hybrid/driver.jl --job_id mpi_baroclinic_wave_rhoe_ARS343 --ode_algo ARS343 --dt 580secs"
        artifact_paths: "mpi_baroclinic_wave_rhoe_ARS343/*"
        env:
          CLIMACORE_DISTRIBUTED: "MPI"
        agents:
          slurm_ntasks: 2

      - label: ":computer: Test restart for MPI baroclinic wave"
        key: "restart_mpi_baro_wave"
        depends_on: "mpi_baro_wave"
        command: "mpiexec julia --color=yes --project=examples examples/hybrid/driver.jl --job_id mpi_baroclinic_wave_rhoe --t_end 20days"
        artifact_paths: "restart_mpi_baroclinic_wave_rhoe/*"
        env:
          CLIMACORE_DISTRIBUTED: "MPI"
          RESTART_FILE: "mpi_baroclinic_wave_rhoe/restart/day5.0.hdf5"
        agents:
          slurm_ntasks: 2
        timeout_in_minutes: 20
        retry:
          automatic: true

      - label: ":computer: MPI aquaplanet (ρe_tot) equilmoist clearsky radiation"
        command: "mpiexec julia --color=yes --project=examples examples/hybrid/driver.jl --vert_diff true --moist equil --rad clearsky --microphy 0M --job_id mpi_sphere_aquaplanet_rhoe_equilmoist_clearsky --dt 200secs --t_end 4days"
        artifact_paths: "mpi_sphere_aquaplanet_rhoe_equilmoist_clearsky/*"
        env:
          CLIMACORE_DISTRIBUTED: "MPI"
        agents:
          slurm_ntasks: 2

  - group: "Sphere Examples"
    steps:

      - label: ":computer: baroclinic wave (ρe_tot) IMEXEuler"
        command: "julia --color=yes --project=examples examples/hybrid/driver.jl --t_end 40hours --dt 60secs --ode_algo ODE.IMEXEuler --max_newton_iters 2 --job_id sphere_baroclinic_wave_rhoe_IMEXEuler"
        artifact_paths: "sphere_baroclinic_wave_rhoe_IMEXEuler/*"

      - label: ":computer: baroclinic wave (ρe_tot) Float64"
        command: "julia --color=yes --project=examples examples/hybrid/driver.jl --FLOAT_TYPE Float64 --job_id sphere_baroclinic_wave_rhoe_Float64 --t_end 9days"
        artifact_paths: "sphere_baroclinic_wave_rhoe_Float64/*"

      - label: ":computer: baroclinic wave (ρe_tot) ARS343"
        command: "julia --color=yes --project=examples examples/hybrid/driver.jl --job_id sphere_baroclinic_wave_rhoe_ARS343 --ode_algo ARS343 --dt 580secs"
        artifact_paths: "sphere_baroclinic_wave_rhoe_ARS343/*"

      - label: ":computer: baroclinic wave (ρe_tot) equilmoist ARS343"
        command: "julia --color=yes --project=examples examples/hybrid/driver.jl --moist equil --microphy 0M --job_id sphere_baroclinic_wave_rhoe_equilmoist_ARS343 --ode_algo ARS343 --t_end 4days"
        artifact_paths: "sphere_baroclinic_wave_rhoe_equilmoist_ARS343/*"

      - label: ":computer: baroclinic wave (ρθ) Float64"
        command: "julia --color=yes --project=examples examples/hybrid/driver.jl --energy_name rhotheta --FLOAT_TYPE Float64 --job_id sphere_baroclinic_wave_rhotheta_Float64"
        artifact_paths: "sphere_baroclinic_wave_rhotheta_Float64/*"

      - label: ":computer: held suarez (ρθ)"
        command: "julia --color=yes --project=examples examples/hybrid/driver.jl --energy_name rhotheta --forcing held_suarez --job_id sphere_held_suarez_rhotheta --regression_test true"
        artifact_paths: "sphere_held_suarez_rhotheta/*"

      - label: ":computer: held suarez (ρe_tot) third order"
        command: "julia --color=yes --project=examples examples/hybrid/driver.jl --forcing held_suarez --upwinding third_order --job_id sphere_held_suarez_rhoe_third"
        artifact_paths: "sphere_held_suarez_rhoe_third/*"

      - label: ":computer: held suarez (ρe) equilmoist hightop sponge"
        command: "julia --color=yes --project=examples examples/hybrid/driver.jl --z_max 45e3 --z_elem 25 --vert_diff true --moist equil --forcing held_suarez --microphy 0M --rayleigh_sponge true --alpha_rayleigh_uh 0 --viscous_sponge true --zd_rayleigh 30e3 --zd_viscous 30e3 --job_id sphere_held_suarez_rhoe_equilmoist_hightop_sponge --dt 200secs --t_end 1days"
        artifact_paths: "sphere_held_suarez_rhoe_equilmoist_hightop_sponge/*"


  - group: "Configs"
    steps:

      - label: ":computer: Test IO"
        command: "julia --color=yes --project=examples --threads=8 examples/hybrid/driver.jl --t_end 2hours --job_id test_io --dt_save_to_sol 1hours --dt_save_to_disk 1hours --post_process false"
        artifact_paths: "test_io/*"

      - label: ":computer: Use test env with latest deps"
        command: "julia --color=yes --project=test examples/hybrid/driver.jl --job_id test_env --enable_threading false --vert_diff true --moist equil --rad allskywithclear --microphy 0M --dt 1secs --t_end 10secs --dt_save_to_sol Inf --z_elem 25 --h_elem 12 --dt_rad 5secs"
        artifact_paths: "test_env/*"
        agents:
          slurm_mem: 20GB


      - label: ":computer: MPI io test"
        command: "mpiexec julia --color=yes --project=examples examples/hybrid/driver.jl --job_id test_mpi_io --t_end 2hours --dt_save_to_sol 1hours --dt_save_to_disk 1hours --post_process false"
        artifact_paths: "test_mpi_io/*"
        env:
          CLIMACORE_DISTRIBUTED: "MPI"
        agents:
          slurm_ntasks: 2

  - group: "Milestones"
    steps:

      - label: ":computer: baroclinic wave (ρe_tot)"
        command: "julia --color=yes --project=examples examples/hybrid/driver.jl --job_id sphere_baroclinic_wave_rhoe --regression_test true"
        artifact_paths: "sphere_baroclinic_wave_rhoe/*"

      - label: ":computer: baroclinic wave (ρe_tot) equilmoist"
        command: "julia --color=yes --project=examples examples/hybrid/driver.jl --moist equil --microphy 0M --job_id sphere_baroclinic_wave_rhoe_equilmoist --regression_test true --dt 300secs --t_end 6days"
        artifact_paths: "sphere_baroclinic_wave_rhoe_equilmoist/*"

      - label: ":computer: held suarez (ρe_tot)"
        command: "julia --color=yes --project=examples examples/hybrid/driver.jl --forcing held_suarez --job_id sphere_held_suarez_rhoe --regression_test true --t_end 6days"
        artifact_paths: "sphere_held_suarez_rhoe/*"

      - label: ":computer: held suarez (ρe_int)"
        command: "julia --color=yes --project=examples examples/hybrid/driver.jl --forcing held_suarez --energy_name rhoe_int --job_id sphere_held_suarez_rhoe_int --regression_test true --t_end 6days"
        artifact_paths: "sphere_held_suarez_rhoe_int/*"

      - label: ":computer: held suarez (ρe_tot) equilmoist"
        command: "julia --color=yes --project=examples examples/hybrid/driver.jl --vert_diff true --moist equil --forcing held_suarez --microphy 0M --job_id sphere_held_suarez_rhoe_equilmoist --regression_test true --dt 200secs --t_end 3days"
        artifact_paths: "sphere_held_suarez_rhoe_equilmoist/*"

      - label: ":computer: held suarez (ρe_tot) equilmoist monin_obukhov"
        command: "julia --color=yes --project=examples examples/hybrid/driver.jl --vert_diff true --surface_scheme monin_obukhov --moist equil --forcing held_suarez --microphy 0M --job_id sphere_held_suarez_rhoe_equilmoist_mo --dt 200secs --t_end 3days"
        artifact_paths: "sphere_held_suarez_rhoe_equilmoist_mo/*"

      - label: ":computer: held suarez (ρe_tot) equilmoist monin_obukhov Float64"
        command: "julia --color=yes --project=examples examples/hybrid/driver.jl --vert_diff true --surface_scheme monin_obukhov --moist equil --forcing held_suarez --microphy 0M --job_id sphere_held_suarez_rhoe_equilmoist_mo_ft64 --dt 200secs --t_end 3days --FLOAT_TYPE Float64"
        artifact_paths: "sphere_held_suarez_rhoe_equilmoist_mo_ft64/*"

      - label: ":computer: aquaplanet (ρe_tot) equilmoist clearsky radiation monin_obukhov"
        command: "julia --color=yes --project=examples examples/hybrid/driver.jl --vert_diff true --surface_scheme monin_obukhov --moist equil --rad clearsky --microphy 0M --job_id sphere_aquaplanet_rhoe_equilmoist_clearsky_mo --dt 200secs --t_end 2.5days"
        artifact_paths: "sphere_aquaplanet_rhoe_equilmoist_clearsky_mo/*"

      - label: ":computer: aquaplanet (ρe_tot) equilmoist clearsky radiation monin_obukhov Float64"
        command: "julia --color=yes --project=examples examples/hybrid/driver.jl --vert_diff true --surface_scheme monin_obukhov --moist equil --rad clearsky --microphy 0M --job_id sphere_aquaplanet_rhoe_equilmoist_clearsky_mo_ft64 --dt 200secs --t_end 2.5days --FLOAT_TYPE Float64"
        artifact_paths: "sphere_aquaplanet_rhoe_equilmoist_clearsky_mo_ft64/*"

      - label: ":computer: aquaplanet (ρe_tot) equilmoist gray radiation"
        command: "julia --color=yes --project=examples examples/hybrid/driver.jl --vert_diff true --moist equil --rad gray --microphy 0M --job_id sphere_aquaplanet_rhoe_equilmoist_gray --dt 200secs --t_end 2.5days"
        artifact_paths: "sphere_aquaplanet_rhoe_equilmoist_gray/*"

      - label: ":computer: aquaplanet (ρe_tot) equilmoist clearsky radiation"
        command: "julia --color=yes --project=examples examples/hybrid/driver.jl --vert_diff true --moist equil --rad clearsky --microphy 0M --job_id sphere_aquaplanet_rhoe_equilmoist_clearsky --dt 200secs --t_end 2.5days"
        artifact_paths: "sphere_aquaplanet_rhoe_equilmoist_clearsky/*"

      - label: ":computer: held suarez (ρe_tot) topography"
        command: "julia --color=yes --project=examples examples/hybrid/driver.jl --forcing held_suarez --job_id sphere_held_suarez_rhoe_dcmip_topography --t_end 6days --topography DCMIP200 --dt 200secs --regression_test false --upwinding third_order --rayleigh_sponge true --viscous_sponge true"
        artifact_paths: "sphere_held_suarez_rhoe_dcmip_topography/*"

      - label: ":computer: baroclinic wave (ρe_tot) topography"
        command: "julia --color=yes --project=examples examples/hybrid/driver.jl --job_id sphere_baroclinic_wave_rhoe_dcmip_topography --topography DCMIP200 --dt 200secs --regression_test false --upwinding third_order --rayleigh_sponge true --viscous_sponge true"
        artifact_paths: "sphere_baroclinic_wave_rhoe_dcmip_topography/*"

      - label: ":computer: baroclinic wave (ρe_tot) topography (RS)"
        command: "julia --color=yes --project=examples examples/hybrid/driver.jl --job_id sphere_baroclinic_wave_rhoe_dcmip_topography_rs --topography DCMIP200 --dt 200secs --regression_test false --upwinding third_order --rayleigh_sponge true"
        artifact_paths: "sphere_baroclinic_wave_rhoe_dcmip_topography_rs/*"

      - label: ":computer: baroclinic wave (ρe_tot) equilmoist topography"
        command: "julia --color=yes --project=examples examples/hybrid/driver.jl --moist equil --microphy 0M --job_id sphere_baroclinic_wave_rhoe_equilmoist_dcmip_topography --t_end 6days --topography DCMIP200 --dt 200secs --regression_test false --upwinding third_order --rayleigh_sponge true --viscous_sponge true"
        artifact_paths: "sphere_baroclinic_wave_rhoe_equilmoist_dcmip_topography/*"

      - label: ":computer: held suarez (ρe_tot) equilmoist topography"
        command: "julia --color=yes --project=examples examples/hybrid/driver.jl --vert_diff true --moist equil --forcing held_suarez --microphy 0M --job_id sphere_held_suarez_rhoe_equilmoist_dcmip_topography --dt 200secs --t_end 3days --topography DCMIP200 --regression_test false --upwinding third_order --rayleigh_sponge true --viscous_sponge true"
        artifact_paths: "sphere_held_suarez_rhoe_equilmoist_dcmip_topography/*"


  - group: "Performance targets"
    steps:

      # TODO: add/exercise edmf code
      - label: ":computer: Unthreaded performance target"
        command: "julia --color=yes --project=perf perf/benchmark.jl --job_id perf_target_unthreaded --enable_threading false --forcing held_suarez --vert_diff true --moist equil --rad allskywithclear --microphy 0M --dt 1secs --t_end 10secs --dt_save_to_sol Inf --z_elem 25 --h_elem 12"
        artifact_paths: "perf_target_unthreaded/*"
        agents:
          slurm_mem: 20GB

      - label: ":computer: Unthreaded performance target ARS343"
        command: "julia --color=yes --project=perf perf/benchmark.jl --job_id perf_target_unthreaded_ARS343 --enable_threading false --forcing held_suarez --vert_diff true --moist equil --rad allskywithclear --microphy 0M --ode_algo ARS343 --dt 1secs --t_end 10secs --dt_save_to_sol Inf --z_elem 25 --h_elem 12"
        artifact_paths: "perf_target_unthreaded_ARS343/*"
        agents:
          slurm_mem: 20GB

      - label: ":computer: Threaded performance target"
        command: "julia --color=yes --threads 8 --project=perf perf/benchmark.jl --job_id perf_target_threaded --enable_threading true --forcing held_suarez --vert_diff true --moist equil --rad allskywithclear --microphy 0M --dt 1secs --t_end 10secs --dt_save_to_sol Inf --z_elem 25 --h_elem 12"
        artifact_paths: "perf_target_threaded/*"
        agents:
          slurm_ntasks: 8
          slurm_ntasks_per_node: 8


  - group: "TurbulenceConvection"
    steps:

      - label: ":balloon: Single column EDMF Bomex"
<<<<<<< HEAD
        command: "julia --color=yes --project=examples examples/hybrid/driver.jl --config column --FLOAT_TYPE Float64 --hyperdiff false --moist equil --turbconv edmf --turbconv_case Bomex --split_ode false --ode_algo Euler --dt_save_to_sol 5mins --z_elem 60 --z_stretch false --z_max 3e3 --job_id edmf_bomex --dt 6secs --t_end 6hours --regression_test true --anelastic_dycore true"
=======
        command: "julia --color=yes --project=examples examples/hybrid/driver.jl --config column --FLOAT_TYPE Float64 --hyperdiff false --moist equil --turbconv edmf --turbconv_case Bomex --split_ode false --ode_algo ODE.Euler --dt_save_to_sol 5mins --z_elem 60 --z_stretch false --z_max 3e3 --job_id edmf_bomex --dt 6secs --t_end 6hours --regression_test true --anelastic_dycore true --apply_limiter false"
>>>>>>> 2dd7222b
        artifact_paths: "edmf_bomex/*"
        agents:
          slurm_mem: 20GB

      - label: ":balloon: Compressible single column EDMF Bomex"
        command: "julia --color=yes --project=examples examples/hybrid/driver.jl --config column --FLOAT_TYPE Float64 --hyperdiff false --moist equil --turbconv edmf --turbconv_case Bomex --dt_save_to_sol 5mins --z_elem 60 --z_stretch false --z_max 3e3 --job_id compressible_edmf_bomex --dt 1secs --t_end 6hours --regression_test true --apply_limiter false"
        artifact_paths: "compressible_edmf_bomex/*"
        agents:
          slurm_mem: 20GB

<<<<<<< HEAD
      - label: ":balloon: Compressible single column EDMF Bomex"
        command: "julia --color=yes --project=examples examples/hybrid/driver.jl --config column --FLOAT_TYPE Float64 --hyperdiff false --moist equil --turbconv edmf --turbconv_case Bomex --dt_save_to_sol 5mins --z_elem 60 --z_stretch false --z_max 3e3 --job_id compressible_edmf_bomex --dt 1secs --t_end 6hours --regression_test true"
        artifact_paths: "compressible_edmf_bomex/*"

      - label: ":balloon: Single column EDMF DYCOMS_RF01"
        command: "julia --color=yes --project=examples examples/hybrid/driver.jl --config column --FLOAT_TYPE Float64 --hyperdiff false --moist equil --turbconv edmf --turbconv_case DYCOMS_RF01 --split_ode false --ode_algo Euler --dt_save_to_sol 5mins --z_elem 30 --z_stretch false --z_max 1500 --job_id edmf_dycoms_rf01 --dt 6secs --t_end 4hours --regression_test true --anelastic_dycore true"
=======
      - label: ":balloon: Single column EDMF DYCOMS_RF01"
        command: "julia --color=yes --project=examples examples/hybrid/driver.jl --config column --FLOAT_TYPE Float64 --hyperdiff false --moist equil --turbconv edmf --turbconv_case DYCOMS_RF01 --split_ode false --ode_algo ODE.Euler --dt_save_to_sol 5mins --z_elem 30 --z_stretch false --z_max 1500 --job_id edmf_dycoms_rf01 --dt 6secs --t_end 4hours --regression_test true --anelastic_dycore true --apply_limiter false"
>>>>>>> 2dd7222b
        artifact_paths: "edmf_dycoms_rf01/*"
        agents:
          slurm_mem: 20GB

      - label: ":balloon: Compresible single column EDMF DYCOMS_RF01"
        command: "julia --color=yes --project=examples examples/hybrid/driver.jl --config column --FLOAT_TYPE Float64 --hyperdiff false --moist equil --turbconv edmf --turbconv_case DYCOMS_RF01 --dt_save_to_sol 5mins --z_elem 30 --z_stretch false --z_max 1500 --job_id compressible_edmf_dycoms_rf01 --dt 6secs --t_end 4hours --regression_test true --apply_limiter false"
        artifact_paths: "compressible_edmf_dycoms_rf01/*"
        agents:
          slurm_mem: 20GB

<<<<<<< HEAD
      - label: ":balloon: Compresible single column EDMF DYCOMS_RF01"
        command: "julia --color=yes --project=examples examples/hybrid/driver.jl --config column --FLOAT_TYPE Float64 --hyperdiff false --moist equil --turbconv edmf --turbconv_case DYCOMS_RF01 --dt_save_to_sol 5mins --z_elem 30 --z_stretch false --z_max 1500 --job_id compressible_edmf_dycoms_rf01 --dt 6secs --t_end 4hours --regression_test true"
        artifact_paths: "compressible_edmf_dycoms_rf01/*"

      - label: ":balloon: Single column EDMF TRMM_LBA"
        command: "julia --color=yes --project=examples examples/hybrid/driver.jl --config column --FLOAT_TYPE Float64 --hyperdiff false --moist equil --turbconv edmf --turbconv_case TRMM_LBA --split_ode false --ode_algo Euler --dt_save_to_sol 5mins --z_elem 82 --z_stretch false --z_max 16400 --job_id edmf_trmm --dt 1secs --t_end 6hours --regression_test true --anelastic_dycore true"
=======
      - label: ":balloon: Single column EDMF TRMM_LBA"
        command: "julia --color=yes --project=examples examples/hybrid/driver.jl --config column --FLOAT_TYPE Float64 --hyperdiff false --moist equil --turbconv edmf --turbconv_case TRMM_LBA --split_ode false --ode_algo ODE.Euler --dt_save_to_sol 5mins --z_elem 82 --z_stretch false --z_max 16400 --job_id edmf_trmm --dt 1secs --t_end 6hours --regression_test true --anelastic_dycore true --apply_limiter false"
>>>>>>> 2dd7222b
        artifact_paths: "edmf_trmm/*"
        agents:
          slurm_mem: 20GB

      - label: ":balloon: Compressible single column EDMF TRMM_LBA"
<<<<<<< HEAD
        command: "julia --color=yes --project=examples examples/hybrid/driver.jl --config column --FLOAT_TYPE Float64 --hyperdiff false --moist equil --turbconv edmf --turbconv_case TRMM_LBA --dt_save_to_sol 5mins --z_elem 200 --z_stretch true --z_max 17000 --dz_bottom 100 --dz_top 5000 --rayleigh_sponge true --zd_rayleigh 15000 --job_id compressible_edmf_trmm --dt 0.1secs --t_end 6hours --regression_test true"
        artifact_paths: "compressible_edmf_trmm/*"

      - label: ":balloon: Single column EDMF GABLS"
        command: "julia --color=yes --project=examples examples/hybrid/driver.jl --config column --FLOAT_TYPE Float64 --hyperdiff false --moist equil --turbconv edmf --turbconv_case GABLS --split_ode false --ode_algo Euler --dt_save_to_sol 5mins --z_elem 8 --z_stretch false --z_max 400 --job_id edmf_gabls --dt 4secs --t_end 9hours --regression_test true --anelastic_dycore true"
=======
        command: "julia --color=yes --project=examples examples/hybrid/driver.jl --config column --FLOAT_TYPE Float64 --hyperdiff false --moist equil --turbconv edmf --turbconv_case TRMM_LBA --dt_save_to_sol 5mins --z_elem 82 --z_stretch false --z_max 16400 --rayleigh_sponge true --zd_rayleigh 15000 --job_id compressible_edmf_trmm --dt 0.1secs --t_end 1hours --regression_test true --apply_limiter false"
        artifact_paths: "compressible_edmf_trmm/*"
        agents:
          slurm_mem: 20GB

      - label: ":balloon: Single column EDMF GABLS"
        command: "julia --color=yes --project=examples examples/hybrid/driver.jl --config column --FLOAT_TYPE Float64 --hyperdiff false --moist equil --turbconv edmf --turbconv_case GABLS --split_ode false --ode_algo ODE.Euler --dt_save_to_sol 5mins --z_elem 8 --z_stretch false --z_max 400 --job_id edmf_gabls --dt 4secs --t_end 9hours --regression_test true --anelastic_dycore true --apply_limiter false"
>>>>>>> 2dd7222b
        artifact_paths: "edmf_gabls/*"
        agents:
          slurm_mem: 20GB

      - label: ":balloon: Compressible single column EDMF GABLS"
<<<<<<< HEAD
        command: "julia --color=yes --project=examples examples/hybrid/driver.jl --config column --FLOAT_TYPE Float64 --hyperdiff false --moist equil --turbconv edmf --turbconv_case GABLS --dt_save_to_sol 5mins --z_elem 8 --z_stretch false --z_max 400 --job_id compressible_edmf_gabls --dt 4secs --t_end 9hours --regression_test true"
=======
        command: "julia --color=yes --project=examples examples/hybrid/driver.jl --config column --FLOAT_TYPE Float64 --hyperdiff false --moist equil --turbconv edmf --turbconv_case GABLS --dt_save_to_sol 5mins --z_elem 8 --z_stretch false --z_max 400 --job_id compressible_edmf_gabls --dt 4secs --t_end 9hours --regression_test true --apply_limiter false"
>>>>>>> 2dd7222b
        artifact_paths: "compressible_edmf_gabls/*"
        agents:
          slurm_mem: 20GB

  - group: "Performance"
    steps:

      - label: ":rocket: flame graph: perf target (ρe_tot)"
        command: "julia --color=yes --project=perf perf/flame.jl --job_id flame_perf_target_rhoe"
        artifact_paths: "flame_perf_target_rhoe/*"
        agents:
          slurm_mem: 20GB
        env:
          CI_PERF_CPUPROFILE: "true"

      - label: ":rocket: benchmark: baroclinic wave (ρe_tot)"
        command: "julia --color=yes --project=perf perf/benchmark.jl --job_id bm_sphere_baroclinic_wave_rhoe"
        env:
          CI_PERF_CPUPROFILE: "true"

      - label: ":mag: Allocations: baroclinic wave (ρe_tot)"
        command: "julia --color=yes --project=perf perf/allocs.jl"
        env:
          CI_PERF_CPUPROFILE: "true"

  - wait: ~
    continue_on_failure: true

  - label: ":robot_face: Print new mse tables"
    command: "julia --color=yes --project=examples regression_tests/print_new_mse.jl"

  - label: ":robot_face: Print new reference counter"
    command: "julia --color=yes --project=examples regression_tests/print_new_ref_counter.jl"

  - label: ":bar_chart: Tabulate performance summary"
    command: "julia --color=yes --project=perf perf/tabulate_perf_summary.jl"

  - wait

  - label: ":robot_face: Move main results"
    command: "julia --color=yes --project=examples regression_tests/move_output.jl"<|MERGE_RESOLUTION|>--- conflicted
+++ resolved
@@ -316,11 +316,7 @@
     steps:
 
       - label: ":balloon: Single column EDMF Bomex"
-<<<<<<< HEAD
-        command: "julia --color=yes --project=examples examples/hybrid/driver.jl --config column --FLOAT_TYPE Float64 --hyperdiff false --moist equil --turbconv edmf --turbconv_case Bomex --split_ode false --ode_algo Euler --dt_save_to_sol 5mins --z_elem 60 --z_stretch false --z_max 3e3 --job_id edmf_bomex --dt 6secs --t_end 6hours --regression_test true --anelastic_dycore true"
-=======
         command: "julia --color=yes --project=examples examples/hybrid/driver.jl --config column --FLOAT_TYPE Float64 --hyperdiff false --moist equil --turbconv edmf --turbconv_case Bomex --split_ode false --ode_algo ODE.Euler --dt_save_to_sol 5mins --z_elem 60 --z_stretch false --z_max 3e3 --job_id edmf_bomex --dt 6secs --t_end 6hours --regression_test true --anelastic_dycore true --apply_limiter false"
->>>>>>> 2dd7222b
         artifact_paths: "edmf_bomex/*"
         agents:
           slurm_mem: 20GB
@@ -331,17 +327,8 @@
         agents:
           slurm_mem: 20GB
 
-<<<<<<< HEAD
-      - label: ":balloon: Compressible single column EDMF Bomex"
-        command: "julia --color=yes --project=examples examples/hybrid/driver.jl --config column --FLOAT_TYPE Float64 --hyperdiff false --moist equil --turbconv edmf --turbconv_case Bomex --dt_save_to_sol 5mins --z_elem 60 --z_stretch false --z_max 3e3 --job_id compressible_edmf_bomex --dt 1secs --t_end 6hours --regression_test true"
-        artifact_paths: "compressible_edmf_bomex/*"
-
-      - label: ":balloon: Single column EDMF DYCOMS_RF01"
-        command: "julia --color=yes --project=examples examples/hybrid/driver.jl --config column --FLOAT_TYPE Float64 --hyperdiff false --moist equil --turbconv edmf --turbconv_case DYCOMS_RF01 --split_ode false --ode_algo Euler --dt_save_to_sol 5mins --z_elem 30 --z_stretch false --z_max 1500 --job_id edmf_dycoms_rf01 --dt 6secs --t_end 4hours --regression_test true --anelastic_dycore true"
-=======
       - label: ":balloon: Single column EDMF DYCOMS_RF01"
         command: "julia --color=yes --project=examples examples/hybrid/driver.jl --config column --FLOAT_TYPE Float64 --hyperdiff false --moist equil --turbconv edmf --turbconv_case DYCOMS_RF01 --split_ode false --ode_algo ODE.Euler --dt_save_to_sol 5mins --z_elem 30 --z_stretch false --z_max 1500 --job_id edmf_dycoms_rf01 --dt 6secs --t_end 4hours --regression_test true --anelastic_dycore true --apply_limiter false"
->>>>>>> 2dd7222b
         artifact_paths: "edmf_dycoms_rf01/*"
         agents:
           slurm_mem: 20GB
@@ -352,29 +339,13 @@
         agents:
           slurm_mem: 20GB
 
-<<<<<<< HEAD
-      - label: ":balloon: Compresible single column EDMF DYCOMS_RF01"
-        command: "julia --color=yes --project=examples examples/hybrid/driver.jl --config column --FLOAT_TYPE Float64 --hyperdiff false --moist equil --turbconv edmf --turbconv_case DYCOMS_RF01 --dt_save_to_sol 5mins --z_elem 30 --z_stretch false --z_max 1500 --job_id compressible_edmf_dycoms_rf01 --dt 6secs --t_end 4hours --regression_test true"
-        artifact_paths: "compressible_edmf_dycoms_rf01/*"
-
-      - label: ":balloon: Single column EDMF TRMM_LBA"
-        command: "julia --color=yes --project=examples examples/hybrid/driver.jl --config column --FLOAT_TYPE Float64 --hyperdiff false --moist equil --turbconv edmf --turbconv_case TRMM_LBA --split_ode false --ode_algo Euler --dt_save_to_sol 5mins --z_elem 82 --z_stretch false --z_max 16400 --job_id edmf_trmm --dt 1secs --t_end 6hours --regression_test true --anelastic_dycore true"
-=======
       - label: ":balloon: Single column EDMF TRMM_LBA"
         command: "julia --color=yes --project=examples examples/hybrid/driver.jl --config column --FLOAT_TYPE Float64 --hyperdiff false --moist equil --turbconv edmf --turbconv_case TRMM_LBA --split_ode false --ode_algo ODE.Euler --dt_save_to_sol 5mins --z_elem 82 --z_stretch false --z_max 16400 --job_id edmf_trmm --dt 1secs --t_end 6hours --regression_test true --anelastic_dycore true --apply_limiter false"
->>>>>>> 2dd7222b
         artifact_paths: "edmf_trmm/*"
         agents:
           slurm_mem: 20GB
 
       - label: ":balloon: Compressible single column EDMF TRMM_LBA"
-<<<<<<< HEAD
-        command: "julia --color=yes --project=examples examples/hybrid/driver.jl --config column --FLOAT_TYPE Float64 --hyperdiff false --moist equil --turbconv edmf --turbconv_case TRMM_LBA --dt_save_to_sol 5mins --z_elem 200 --z_stretch true --z_max 17000 --dz_bottom 100 --dz_top 5000 --rayleigh_sponge true --zd_rayleigh 15000 --job_id compressible_edmf_trmm --dt 0.1secs --t_end 6hours --regression_test true"
-        artifact_paths: "compressible_edmf_trmm/*"
-
-      - label: ":balloon: Single column EDMF GABLS"
-        command: "julia --color=yes --project=examples examples/hybrid/driver.jl --config column --FLOAT_TYPE Float64 --hyperdiff false --moist equil --turbconv edmf --turbconv_case GABLS --split_ode false --ode_algo Euler --dt_save_to_sol 5mins --z_elem 8 --z_stretch false --z_max 400 --job_id edmf_gabls --dt 4secs --t_end 9hours --regression_test true --anelastic_dycore true"
-=======
         command: "julia --color=yes --project=examples examples/hybrid/driver.jl --config column --FLOAT_TYPE Float64 --hyperdiff false --moist equil --turbconv edmf --turbconv_case TRMM_LBA --dt_save_to_sol 5mins --z_elem 82 --z_stretch false --z_max 16400 --rayleigh_sponge true --zd_rayleigh 15000 --job_id compressible_edmf_trmm --dt 0.1secs --t_end 1hours --regression_test true --apply_limiter false"
         artifact_paths: "compressible_edmf_trmm/*"
         agents:
@@ -382,17 +353,12 @@
 
       - label: ":balloon: Single column EDMF GABLS"
         command: "julia --color=yes --project=examples examples/hybrid/driver.jl --config column --FLOAT_TYPE Float64 --hyperdiff false --moist equil --turbconv edmf --turbconv_case GABLS --split_ode false --ode_algo ODE.Euler --dt_save_to_sol 5mins --z_elem 8 --z_stretch false --z_max 400 --job_id edmf_gabls --dt 4secs --t_end 9hours --regression_test true --anelastic_dycore true --apply_limiter false"
->>>>>>> 2dd7222b
         artifact_paths: "edmf_gabls/*"
         agents:
           slurm_mem: 20GB
 
       - label: ":balloon: Compressible single column EDMF GABLS"
-<<<<<<< HEAD
-        command: "julia --color=yes --project=examples examples/hybrid/driver.jl --config column --FLOAT_TYPE Float64 --hyperdiff false --moist equil --turbconv edmf --turbconv_case GABLS --dt_save_to_sol 5mins --z_elem 8 --z_stretch false --z_max 400 --job_id compressible_edmf_gabls --dt 4secs --t_end 9hours --regression_test true"
-=======
         command: "julia --color=yes --project=examples examples/hybrid/driver.jl --config column --FLOAT_TYPE Float64 --hyperdiff false --moist equil --turbconv edmf --turbconv_case GABLS --dt_save_to_sol 5mins --z_elem 8 --z_stretch false --z_max 400 --job_id compressible_edmf_gabls --dt 4secs --t_end 9hours --regression_test true --apply_limiter false"
->>>>>>> 2dd7222b
         artifact_paths: "compressible_edmf_gabls/*"
         agents:
           slurm_mem: 20GB
