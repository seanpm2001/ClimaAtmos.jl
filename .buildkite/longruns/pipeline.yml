agents:
  queue: new-central
  slurm_mem_per_cpu: 8G
  modules: climacommon/2024_03_07

env:
  JULIA_LOAD_PATH: "${JULIA_LOAD_PATH}:${BUILDKITE_BUILD_CHECKOUT_PATH}/.buildkite"
  OPENBLAS_NUM_THREADS: 1
  JULIA_NVTX_CALLBACKS: gc
  JULIA_MAX_NUM_PRECOMPILE_FILES: 100
  JULIA_CPU_TARGET: 'broadwell;skylake;icelake;cascadelake;epyc'
  CONFIG_PATH: "config/longrun_configs"
  SLURM_KILL_BAD_EXIT: 1
  JULIA_NVTX_CALLBACKS: gc

timeout_in_minutes: 1440

steps:
  - label: "init :computer:"
    key: "init_cpu_env"
    command:
      - echo "--- Instantiate project"
      - "julia --project -e 'using Pkg; Pkg.instantiate(;verbose=true)'"
      - "julia --project -e 'using Pkg; Pkg.precompile()'"
      - "julia --project -e 'using Pkg; Pkg.status()'"

      - echo "--- Instantiate"
      - "julia --project=examples -e 'using Pkg; Pkg.instantiate(;verbose=true)'"
      - "julia --project=examples -e 'using Pkg; Pkg.precompile()'"
      - "julia --project=examples -e 'using CUDA; CUDA.precompile_runtime()'"
      - "julia --project=examples -e 'using Pkg; Pkg.status()'"
      - "julia --project=examples artifacts/download_artifacts.jl"

    agents:
      slurm_cpus_per_task: 8
      slurm_gpus: 1
    env:
      JULIA_NUM_PRECOMPILE_TASKS: 8

  - wait

  - group: "Targeted AMIP resolution long runs"

    steps:

      # TODO: uncomment when zalesak works
      # - label: ":computer: lim ARS zalesak baroclinic wave (ρe_tot) equilmoist high resolution"
      #   command:
      #     - srun julia --project=examples examples/hybrid/driver.jl --config_file $CONFIG_PATH/$$JOB_NAME.yml
      #   artifact_paths: "$$JOB_NAME/*"
      #   agents:
      #     slurm_ntasks: 32
      #     slurm_mem_per_cpu: 32GB
      #     slurm_time: 24:00:00
      #   env:
      #     JOB_NAME: "longrun_zalesak_tracer_energy_bw_rhoe_equil_highres"

<<<<<<< HEAD
      #      - label: ":computer: SSP baroclinic wave (ρe_tot) equilmoist high resolution centered diff"
      #        command:
      #          - "srun julia --project=examples examples/hybrid/driver.jl --config_file $CONFIG_PATH/$$JOB_NAME.yml"
      #        artifact_paths: "$$JOB_NAME/*"
      #        agents:
      #          slurm_ntasks: 32
      #          slurm_time: 24:00:00
      #        env:
      #          JOB_NAME: "longrun_ssp_bw_rhoe_equil_highres"
      #
      #      - label: ":computer: aquaplanet equilmoist gray radiation + 0M microphysics"
      #        command:
      #          - srun julia --project=examples examples/hybrid/driver.jl --config_file $CONFIG_PATH/$$JOB_NAME.yml
      #        artifact_paths: "$$JOB_NAME/*"
      #        env:
      #          CLIMACORE_DISTRIBUTED: "MPI"
      #          JOB_NAME: "longrun_aquaplanet_rhoe_equil_55km_nz63_gray_0M"
      #        agents:
      #          slurm_ntasks: 64
      #          slurm_mem_per_cpu: 16GB
      #          slurm_time: 24:00:00
      #
      #      - label: ":computer: aquaplanet equilmoist clearsky radiation + diagnostic edmf diffusion only + 0M microphysics"
      #        command:
      #          - srun julia --project=examples examples/hybrid/driver.jl --config_file $CONFIG_PATH/$$JOB_NAME.yml
      #        artifact_paths: "$$JOB_NAME/*"
      #        agents:
      #          slurm_ntasks: 64
      #          slurm_mem_per_cpu: 16GB
      #          slurm_time: 24:00:00
      #        env:
      #          JOB_NAME: "longrun_aquaplanet_rhoe_equil_55km_nz63_clearsky_diagedmf_diffonly_0M"
      #
      #      - label: ":computer: aquaplanet equilmoist clearsky radiation + time-varying insolation + 0M microphysics + slab ocean"
      #        command:
      #          - srun julia --project=examples examples/hybrid/driver.jl --config_file $CONFIG_PATH/$$JOB_NAME.yml
      #        artifact_paths: "$$JOB_NAME/*"
      #        agents:
      #          slurm_ntasks: 64
      #          slurm_mem_per_cpu: 16GB
      #          slurm_time: 24:00:00
      #        env:
      #          JOB_NAME: "longrun_aquaplanet_rhoe_equil_55km_nz63_clearsky_tvinsol_0M_slabocean"

      - label: ":computer: aquaplanet equilmoist clearsky radiation + 0M microphysics + deep-atmosphere eqns"
        command:
          - srun julia --project=examples examples/hybrid/driver.jl --config_file $CONFIG_PATH/$$JOB_NAME.yml
        artifact_paths: "$$JOB_NAME/*"
        env:
          CLIMACORE_DISTRIBUTED: "MPI"
          JOB_NAME: "longrun_aquaplanet_rhoe_equil_55km_nz63_clearsky_0M_deepatmos"
        agents:
          slurm_ntasks: 64
          slurm_mem_per_cpu: 16GB
          slurm_time: 24:00:00

            #- group: "Low resolution long runs"

            #  steps:

            #    - label: ":computer: low resolution aquaplanet equilmoist clearsky radiation + time-varying insolation + slab ocean"
            #      command:
            #        - srun julia --project=examples examples/hybrid/driver.jl --config_file $CONFIG_PATH/$$JOB_NAME.yml
            #      artifact_paths: "$$JOB_NAME/*"
            #      agents:
            #        slurm_ntasks: 8
            #        slurm_mem_per_cpu: 16GB
            #        slurm_time: 24:00:00
            #      env:
            #        JOB_NAME: "longrun_aquaplanet_rhoe_equil_clearsky_tvinsol_0M_slabocean"

            #- group: "DYAMOND"

            #  steps:

            #    - label: ":computer: aquaplanet dyamond"
            #      command:
            #        - srun julia --project=examples examples/hybrid/driver.jl --config_file $CONFIG_PATH/$$JOB_NAME.yml
            #      artifact_paths: "$$JOB_NAME/*"
            #      agents:
            #        slurm_ntasks: 64
            #        slurm_mem_per_cpu: 32GB
            #        slurm_time: 24:00:00
            #      env:
            #        JOB_NAME: "longrun_aquaplanet_dyamond"

            #- group: "AMIP"

            #  steps:

            #    - label: ":computer: aquaplanet amip"
            #      command:
            #        - srun julia --project=examples examples/hybrid/driver.jl --config_file $CONFIG_PATH/$$JOB_NAME.yml
            #      artifact_paths: "$$JOB_NAME/*"
            #      agents:
            #        slurm_ntasks: 64
            #        slurm_mem_per_cpu: 20GB
            #        slurm_time: 24:00:00
            #      env:
            #        JOB_NAME: "longrun_aquaplanet_amip"

            #- group: "atmos-only coupler runs"

            #  steps:

            #    - label: ":computer: amip target diagnostic edmf"
            #      command:
            #        - srun julia --project=examples examples/hybrid/driver.jl --config_file $CONFIG_PATH/$$JOB_NAME.yml
            #      artifact_paths: "$$JOB_NAME/*"
            #      agents:
            #        slurm_ntasks: 64
            #        slurm_mem_per_cpu: 20GB
            #        slurm_time: 24:00:00
            #      env:
            #        JOB_NAME: "amip_target_diagedmf"
=======
      - label: ":computer: SSP baroclinic wave (ρe_tot) equilmoist high resolution centered diff"
        command:
          - "srun julia --project=examples examples/hybrid/driver.jl --config_file $CONFIG_PATH/$$JOB_NAME.yml"
        artifact_paths: "$$JOB_NAME/*"
        agents:
          slurm_ntasks: 32
          slurm_time: 24:00:00
        env:
          JOB_NAME: "longrun_ssp_bw_rhoe_equil_highres"

  - group: "Low resolution long runs"

    steps:

      - label: ":computer: low resolution aquaplanet equilmoist clearsky radiation + time-varying insolation + slab ocean"
        command:
          - srun julia --project=examples examples/hybrid/driver.jl --config_file $CONFIG_PATH/$$JOB_NAME.yml
        artifact_paths: "$$JOB_NAME/*"
        agents:
          slurm_ntasks: 8
          slurm_mem_per_cpu: 16GB
          slurm_time: 24:00:00
        env:
          JOB_NAME: "longrun_aquaplanet_rhoe_equil_clearsky_tvinsol_0M_slabocean"
>>>>>>> 83718413
<|MERGE_RESOLUTION|>--- conflicted
+++ resolved
@@ -43,63 +43,6 @@
 
     steps:
 
-      # TODO: uncomment when zalesak works
-      # - label: ":computer: lim ARS zalesak baroclinic wave (ρe_tot) equilmoist high resolution"
-      #   command:
-      #     - srun julia --project=examples examples/hybrid/driver.jl --config_file $CONFIG_PATH/$$JOB_NAME.yml
-      #   artifact_paths: "$$JOB_NAME/*"
-      #   agents:
-      #     slurm_ntasks: 32
-      #     slurm_mem_per_cpu: 32GB
-      #     slurm_time: 24:00:00
-      #   env:
-      #     JOB_NAME: "longrun_zalesak_tracer_energy_bw_rhoe_equil_highres"
-
-<<<<<<< HEAD
-      #      - label: ":computer: SSP baroclinic wave (ρe_tot) equilmoist high resolution centered diff"
-      #        command:
-      #          - "srun julia --project=examples examples/hybrid/driver.jl --config_file $CONFIG_PATH/$$JOB_NAME.yml"
-      #        artifact_paths: "$$JOB_NAME/*"
-      #        agents:
-      #          slurm_ntasks: 32
-      #          slurm_time: 24:00:00
-      #        env:
-      #          JOB_NAME: "longrun_ssp_bw_rhoe_equil_highres"
-      #
-      #      - label: ":computer: aquaplanet equilmoist gray radiation + 0M microphysics"
-      #        command:
-      #          - srun julia --project=examples examples/hybrid/driver.jl --config_file $CONFIG_PATH/$$JOB_NAME.yml
-      #        artifact_paths: "$$JOB_NAME/*"
-      #        env:
-      #          CLIMACORE_DISTRIBUTED: "MPI"
-      #          JOB_NAME: "longrun_aquaplanet_rhoe_equil_55km_nz63_gray_0M"
-      #        agents:
-      #          slurm_ntasks: 64
-      #          slurm_mem_per_cpu: 16GB
-      #          slurm_time: 24:00:00
-      #
-      #      - label: ":computer: aquaplanet equilmoist clearsky radiation + diagnostic edmf diffusion only + 0M microphysics"
-      #        command:
-      #          - srun julia --project=examples examples/hybrid/driver.jl --config_file $CONFIG_PATH/$$JOB_NAME.yml
-      #        artifact_paths: "$$JOB_NAME/*"
-      #        agents:
-      #          slurm_ntasks: 64
-      #          slurm_mem_per_cpu: 16GB
-      #          slurm_time: 24:00:00
-      #        env:
-      #          JOB_NAME: "longrun_aquaplanet_rhoe_equil_55km_nz63_clearsky_diagedmf_diffonly_0M"
-      #
-      #      - label: ":computer: aquaplanet equilmoist clearsky radiation + time-varying insolation + 0M microphysics + slab ocean"
-      #        command:
-      #          - srun julia --project=examples examples/hybrid/driver.jl --config_file $CONFIG_PATH/$$JOB_NAME.yml
-      #        artifact_paths: "$$JOB_NAME/*"
-      #        agents:
-      #          slurm_ntasks: 64
-      #          slurm_mem_per_cpu: 16GB
-      #          slurm_time: 24:00:00
-      #        env:
-      #          JOB_NAME: "longrun_aquaplanet_rhoe_equil_55km_nz63_clearsky_tvinsol_0M_slabocean"
-
       - label: ":computer: aquaplanet equilmoist clearsky radiation + 0M microphysics + deep-atmosphere eqns"
         command:
           - srun julia --project=examples examples/hybrid/driver.jl --config_file $CONFIG_PATH/$$JOB_NAME.yml
@@ -110,90 +53,4 @@
         agents:
           slurm_ntasks: 64
           slurm_mem_per_cpu: 16GB
-          slurm_time: 24:00:00
-
-            #- group: "Low resolution long runs"
-
-            #  steps:
-
-            #    - label: ":computer: low resolution aquaplanet equilmoist clearsky radiation + time-varying insolation + slab ocean"
-            #      command:
-            #        - srun julia --project=examples examples/hybrid/driver.jl --config_file $CONFIG_PATH/$$JOB_NAME.yml
-            #      artifact_paths: "$$JOB_NAME/*"
-            #      agents:
-            #        slurm_ntasks: 8
-            #        slurm_mem_per_cpu: 16GB
-            #        slurm_time: 24:00:00
-            #      env:
-            #        JOB_NAME: "longrun_aquaplanet_rhoe_equil_clearsky_tvinsol_0M_slabocean"
-
-            #- group: "DYAMOND"
-
-            #  steps:
-
-            #    - label: ":computer: aquaplanet dyamond"
-            #      command:
-            #        - srun julia --project=examples examples/hybrid/driver.jl --config_file $CONFIG_PATH/$$JOB_NAME.yml
-            #      artifact_paths: "$$JOB_NAME/*"
-            #      agents:
-            #        slurm_ntasks: 64
-            #        slurm_mem_per_cpu: 32GB
-            #        slurm_time: 24:00:00
-            #      env:
-            #        JOB_NAME: "longrun_aquaplanet_dyamond"
-
-            #- group: "AMIP"
-
-            #  steps:
-
-            #    - label: ":computer: aquaplanet amip"
-            #      command:
-            #        - srun julia --project=examples examples/hybrid/driver.jl --config_file $CONFIG_PATH/$$JOB_NAME.yml
-            #      artifact_paths: "$$JOB_NAME/*"
-            #      agents:
-            #        slurm_ntasks: 64
-            #        slurm_mem_per_cpu: 20GB
-            #        slurm_time: 24:00:00
-            #      env:
-            #        JOB_NAME: "longrun_aquaplanet_amip"
-
-            #- group: "atmos-only coupler runs"
-
-            #  steps:
-
-            #    - label: ":computer: amip target diagnostic edmf"
-            #      command:
-            #        - srun julia --project=examples examples/hybrid/driver.jl --config_file $CONFIG_PATH/$$JOB_NAME.yml
-            #      artifact_paths: "$$JOB_NAME/*"
-            #      agents:
-            #        slurm_ntasks: 64
-            #        slurm_mem_per_cpu: 20GB
-            #        slurm_time: 24:00:00
-            #      env:
-            #        JOB_NAME: "amip_target_diagedmf"
-=======
-      - label: ":computer: SSP baroclinic wave (ρe_tot) equilmoist high resolution centered diff"
-        command:
-          - "srun julia --project=examples examples/hybrid/driver.jl --config_file $CONFIG_PATH/$$JOB_NAME.yml"
-        artifact_paths: "$$JOB_NAME/*"
-        agents:
-          slurm_ntasks: 32
-          slurm_time: 24:00:00
-        env:
-          JOB_NAME: "longrun_ssp_bw_rhoe_equil_highres"
-
-  - group: "Low resolution long runs"
-
-    steps:
-
-      - label: ":computer: low resolution aquaplanet equilmoist clearsky radiation + time-varying insolation + slab ocean"
-        command:
-          - srun julia --project=examples examples/hybrid/driver.jl --config_file $CONFIG_PATH/$$JOB_NAME.yml
-        artifact_paths: "$$JOB_NAME/*"
-        agents:
-          slurm_ntasks: 8
-          slurm_mem_per_cpu: 16GB
-          slurm_time: 24:00:00
-        env:
-          JOB_NAME: "longrun_aquaplanet_rhoe_equil_clearsky_tvinsol_0M_slabocean"
->>>>>>> 83718413
+          slurm_time: 24:00:00