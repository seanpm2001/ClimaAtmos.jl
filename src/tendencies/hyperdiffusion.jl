--- conflicted
+++ resolved
@@ -46,7 +46,7 @@
     (; κ₄, divergence_damping_factor) = hyperdiff
     n = n_mass_flux_subdomains(turbconv_model)
     point_type = eltype(Fields.coordinate_field(Y.c))
-    (; do_dss, ᶜp, ᶜspecific, ᶜ∇²uₕ, ᶠ∇²w, ᶜ∇²specific_energy) = p
+    (; do_dss, ᶜp, ᶜh_ref, ᶜspecific, ᶜ∇²uₕ, ᶠ∇²w, ᶜ∇²specific_energy) = p
     if n > 0
         (;
             ᶜρa⁰,
@@ -69,84 +69,12 @@
         @. ᶜ∇²uₕ -= C12(wcurlₕ(C3(curlₕ(Y.c.uₕ))))
     end
 
-<<<<<<< HEAD
-function hyperdiffusion_tendency!(Yₜ, Y, p, t, ::ClimaHyperdiffusion)
-    ᶜρ = Y.c.ρ
-    ᶜuₕ = Y.c.uₕ
-    divₕ = Operators.Divergence()
-    wdivₕ = Operators.WeakDivergence()
-    gradₕ = Operators.Gradient()
-    wgradₕ = Operators.WeakGradient()
-    curlₕ = Operators.Curl()
-    wcurlₕ = Operators.WeakCurl()
-
-    (; ᶜp, ᶜχ, ᶜχuₕ, ᶜh_ref) = p # assume ᶜp has been updated
-    (; ghost_buffer) = p
-    (; κ₄, divergence_damping_factor) = p.atmos.hyperdiff
-    point_type = eltype(Fields.local_geometry_field(axes(Y.c)).coordinates)
-    is_2d_pt = point_type <: Geometry.Abstract2DPoint
-    is_3d_pt = !is_2d_pt
-
-    ᶜρs = :ρe_tot in propertynames(Y.c) ? Y.c.ρe_tot : Y.c.ρθ
-    ᵗρs = :ρe_tot in propertynames(Y.c) ? Yₜ.c.ρe_tot : Yₜ.c.ρθ
-
-    (:ρθ in propertynames(Y.c)) && (@. ᶜχ = wdivₕ(gradₕ(ᶜρs / ᶜρ)))
-    ## Remove a reference enthalpy hᵣ from the hyperdiffusion term
-    ## ᶜχ = ∇ ⋅ (∇ₕ(hₜ - hᵣ)) = ∇³(h′) 
-    ## Assume reference e_kinᵣ is zero.
-    ## Where hᵣ = e_totᵣ + pᵣ/ρᵣ = cᵥ_d(Tᵣ - T₀) + gz + pᵣ/ρᵣ
-    ## T₀ is the triple point temperature
-    ## Tᵣ is the reference temperature
-    ## [p,ρ]ᵣ are reference values for [pressure, density] defined in the default cache
-    !(:ρθ in propertynames(Y.c)) &&
-        (@. ᶜχ = wdivₕ(gradₕ((ᶜρs + ᶜp) / ᶜρ - ᶜh_ref)))
-
-    is_3d_pt && (@. ᶜχuₕ =
-        wgradₕ(divₕ(ᶜuₕ)) - Geometry.project(
-            Geometry.Covariant12Axis(),
-            wcurlₕ(Geometry.project(Geometry.Covariant3Axis(), curlₕ(ᶜuₕ))),
-        ))
-    is_2d_pt && (@. ᶜχuₕ =
-        Geometry.project(Geometry.Covariant12Axis(), wgradₕ(divₕ(ᶜuₕ))))
-
-    NVTX.@range "dss_hyperdiffusion_tendency" color = colorant"green" begin
-        Spaces.weighted_dss_start2!(ᶜχ, ghost_buffer.χ)
-        Spaces.weighted_dss_start2!(ᶜχuₕ, ghost_buffer.χuₕ)
-
-        Spaces.weighted_dss_internal2!(ᶜχ, ghost_buffer.χ)
-        Spaces.weighted_dss_internal2!(ᶜχuₕ, ghost_buffer.χuₕ)
-
-        Spaces.weighted_dss_ghost2!(ᶜχ, ghost_buffer.χ)
-        Spaces.weighted_dss_ghost2!(ᶜχuₕ, ghost_buffer.χuₕ)
-    end
-
-    @. ᵗρs -= κ₄ * wdivₕ(ᶜρ * gradₕ(ᶜχ))
-    if is_3d_pt
-        @. Yₜ.c.uₕ -=
-            κ₄ * (
-                divergence_damping_factor * wgradₕ(divₕ(ᶜχuₕ)) -
-                Geometry.project(
-                    Geometry.Covariant12Axis(),
-                    wcurlₕ(
-                        Geometry.project(
-                            Geometry.Covariant3Axis(),
-                            curlₕ(ᶜχuₕ),
-                        ),
-                    ),
-                )
-            )
-    elseif is_2d_pt
-        @. Yₜ.c.uₕ -=
-            κ₄ *
-            divergence_damping_factor *
-            Geometry.Covariant12Vector(wgradₕ(divₕ(ᶜχuₕ)))
-=======
     @. ᶠ∇²w = wdivₕ(gradₕ(Y.f.w.components.data.:1))
 
     if :θ in propertynames(ᶜspecific)
         @. ᶜ∇²specific_energy = wdivₕ(gradₕ(ᶜspecific.θ))
     elseif :e_tot in propertynames(ᶜspecific)
-        @. ᶜ∇²specific_energy = wdivₕ(gradₕ(ᶜspecific.e_tot + ᶜp / Y.c.ρ))
+        @. ᶜ∇²specific_energy = wdivₕ(gradₕ(ᶜspecific.e_tot + ᶜp / Y.c.ρ - ᶜh_ref))
     end
     if n > 0
         @. ᶜ∇²tke⁰ = wdivₕ(gradₕ(ᶜspecific⁰.tke))
@@ -159,7 +87,6 @@
             @. ᶜ∇²specific_energyʲs.:($$j) =
                 wdivₕ(gradₕ(ᶜspecificʲs.:($$j).e_tot + ᶜp / ᶜρʲs.:($$j)))
         end
->>>>>>> 6fffd5d7
     end
 
     if do_dss
