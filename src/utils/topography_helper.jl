"""
    topography_dcmip200(λ,ϕ)
λ = longitude (degrees)
ϕ = latitude (degrees)
Given horizontal coordinates in lon-lat coordinates,
compute and return the local elevation of the surface
consistent with the test problem DCMIP-2-0-0.
"""
function topography_dcmip200(coords)
    λ, ϕ = coords.long, coords.lat
    FT = eltype(λ)
    ϕₘ = FT(0) # degrees (equator)
    λₘ = FT(3 / 2 * 180)  # degrees
    rₘ = @. FT(acos(sind(ϕₘ) * sind(ϕ) + cosd(ϕₘ) * cosd(ϕ) * cosd(λ - λₘ))) # Great circle distance (rads)
    Rₘ = FT(3π / 4) # Moutain radius
    ζₘ = FT(π / 16) # Mountain oscillation half-width
    h₀ = FT(200)
    zₛ = @. ifelse(
        rₘ < Rₘ,
        FT(h₀ / 2) * (1 + cospi(rₘ / Rₘ)) * (cospi(rₘ / ζₘ))^2,
        FT(0),
    )
    return zₛ
end

function generate_topography_warp(earth_spline)
    function topography_earth(coords)
        λ, Φ = coords.long, coords.lat
        FT = eltype(λ)
        @info "Load spline"
        elevation = @. FT(earth_spline(λ, Φ))
        zₛ = @. ifelse(elevation > FT(0), elevation, FT(0))
        @info "Assign elevation"
        return zₛ
    end
    return topography_earth
end

"""
    topography_agnesi(x,z)
x = horizontal coordinate [m]
z = vertical coordinate [m]
h_c = 1 [m]
a_c = 10000 [m]
x_c = 120000 [m]
Generate a single mountain profile (Agnesi mountain)
for use with tests of gravity waves with topography.
"""
function topography_agnesi(coords)
    x = coords.x
    FT = eltype(x)
    h_c = FT(1000)
    a_c = FT(10000)
    x_c = FT(120000)
    zₛ = @. h_c / (1 + ((x - x_c) / a_c)^2)
    return zₛ
end

"""
    topography_schar(x,z)
x = horizontal coordinate [m]
z = vertical coordinate [m]
h_c = 250 [m]
a_c = 5000 [m]
<<<<<<< HEAD
x_c = 30000 [m]
Assumes [0, 60] km domain.
=======
λ_c = 4000 [m]
x_c = 30000 [m]
Assumes [0, 120] km domain.
>>>>>>> 4b41b23c
Generate a single mountain profile (Schar mountain)
for use with tests of gravity waves with topography.
"""
function topography_schar(coords)
    x = coords.x
    FT = eltype(x)
    h_c = FT(250)
    λ_c = FT(4000)
    a_c = FT(5000)
<<<<<<< HEAD
    x_c = FT(30000)
=======
    x_c = FT(60000)
>>>>>>> 4b41b23c
    zₛ = @. h_c * exp(-((x - x_c) / a_c)^2) * (cospi((x - x_c) / λ_c))^2
    return zₛ
end

"""
<<<<<<< HEAD
    topography_schar(x,z)
=======
    topography_schar_high(x,z)
>>>>>>> 4b41b23c
x = horizontal coordinate [m]
z = vertical coordinate [m]
h_c = 250 [m]
a_c = 5000 [m]
<<<<<<< HEAD
x_c = 30000 [m]
Assumes [0, 60] km domain.
Generate a single mountain profile (Schar mountain)
for use with tests of gravity waves with topography.
=======
λ_c = 4000 [m]
x_c = 30000 [m]
Assumes [0, 120] km domain.
Generate a single mountain profile (Schar mountain)
for use with tests of gravity waves with topography.
Modified parameter: peak-height. 
>>>>>>> 4b41b23c
"""
function topography_schar_high(coords)
    x = coords.x
    FT = eltype(x)
<<<<<<< HEAD
    h_c = FT(1000)
    λ_c = FT(4000)
    a_c = FT(5000)
    x_c = FT(30000)
=======
    h_c = FT(2000)
    λ_c = FT(4000)
    a_c = FT(5000)
    x_c = FT(60000)
>>>>>>> 4b41b23c
    zₛ = @. h_c * exp(-((x - x_c) / a_c)^2) * (cospi((x - x_c) / λ_c))^2
    return zₛ
end

"""
    topography_triangle(x,z)
x = horizontal coordinate [m]
z = vertical coordinate [m]
Generate a single mountain profile (Schar mountain)
for use with tests of gravity waves with topography.
"""
function topography_triangle(coords)
    x = coords.x
    FT = eltype(x)
<<<<<<< HEAD
    a_c = FT(10000)
=======
    a_c = FT(30000)
>>>>>>> 4b41b23c
    x_c = FT(30000)
    h_c = FT(1000)
    zₛ = @. ifelse(abs(x-x_c) < a_c, FT(h_c - abs(x-x_c)/a_c * h_c), FT(0))
    return zₛ
end<|MERGE_RESOLUTION|>--- conflicted
+++ resolved
@@ -62,14 +62,9 @@
 z = vertical coordinate [m]
 h_c = 250 [m]
 a_c = 5000 [m]
-<<<<<<< HEAD
-x_c = 30000 [m]
-Assumes [0, 60] km domain.
-=======
 λ_c = 4000 [m]
 x_c = 30000 [m]
 Assumes [0, 120] km domain.
->>>>>>> 4b41b23c
 Generate a single mountain profile (Schar mountain)
 for use with tests of gravity waves with topography.
 """
@@ -79,53 +74,31 @@
     h_c = FT(250)
     λ_c = FT(4000)
     a_c = FT(5000)
-<<<<<<< HEAD
-    x_c = FT(30000)
-=======
     x_c = FT(60000)
->>>>>>> 4b41b23c
     zₛ = @. h_c * exp(-((x - x_c) / a_c)^2) * (cospi((x - x_c) / λ_c))^2
     return zₛ
 end
 
 """
-<<<<<<< HEAD
-    topography_schar(x,z)
-=======
     topography_schar_high(x,z)
->>>>>>> 4b41b23c
 x = horizontal coordinate [m]
 z = vertical coordinate [m]
 h_c = 250 [m]
 a_c = 5000 [m]
-<<<<<<< HEAD
-x_c = 30000 [m]
-Assumes [0, 60] km domain.
-Generate a single mountain profile (Schar mountain)
-for use with tests of gravity waves with topography.
-=======
 λ_c = 4000 [m]
 x_c = 30000 [m]
 Assumes [0, 120] km domain.
 Generate a single mountain profile (Schar mountain)
 for use with tests of gravity waves with topography.
 Modified parameter: peak-height. 
->>>>>>> 4b41b23c
 """
 function topography_schar_high(coords)
     x = coords.x
     FT = eltype(x)
-<<<<<<< HEAD
-    h_c = FT(1000)
-    λ_c = FT(4000)
-    a_c = FT(5000)
-    x_c = FT(30000)
-=======
     h_c = FT(2000)
     λ_c = FT(4000)
     a_c = FT(5000)
     x_c = FT(60000)
->>>>>>> 4b41b23c
     zₛ = @. h_c * exp(-((x - x_c) / a_c)^2) * (cospi((x - x_c) / λ_c))^2
     return zₛ
 end
@@ -140,11 +113,7 @@
 function topography_triangle(coords)
     x = coords.x
     FT = eltype(x)
-<<<<<<< HEAD
-    a_c = FT(10000)
-=======
     a_c = FT(30000)
->>>>>>> 4b41b23c
     x_c = FT(30000)
     h_c = FT(1000)
     zₛ = @. ifelse(abs(x-x_c) < a_c, FT(h_c - abs(x-x_c)/a_c * h_c), FT(0))
