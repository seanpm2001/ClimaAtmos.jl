--- conflicted
+++ resolved
@@ -34,9 +34,7 @@
         subsidence_tendency!(Yₜ, Y, p, t, colidx, p.atmos.subsidence)
         edmf_coriolis_tendency!(Yₜ, Y, p, t, colidx, p.atmos.edmf_coriolis)
         large_scale_advection_tendency!(Yₜ, Y, p, t, colidx, p.atmos.ls_adv)
-<<<<<<< HEAD
         vertical_smagorinsky_lilly_tendency!(Yₜ, Y, p, t, colidx, p.atmos.smagorinsky_lilly)
-=======
         external_forcing_tendency!(
             Yₜ,
             Y,
@@ -45,7 +43,6 @@
             colidx,
             p.atmos.external_forcing,
         )
->>>>>>> 80ca1a7c
 
         if p.atmos.sgs_adv_mode == Explicit()
             edmfx_sgs_vertical_advection_tendency!(
