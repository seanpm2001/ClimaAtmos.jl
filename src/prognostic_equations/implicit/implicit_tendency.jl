--- conflicted
+++ resolved
@@ -31,20 +31,14 @@
     # NOTE: All ρa tendencies should be applied before calling this function
     pressure_work_tendency!(Yₜ, Y, p, t, p.atmos.turbconv_model)
 
-<<<<<<< HEAD
-        # NOTE: This will zero out all monmentum tendencies in the edmfx advection test
-        # please DO NOT add additional velocity tendencies after this function
-        zero_velocity_tendency!(Yₜ, Y, p, t, colidx)
-        Spaces.weighted_dss!(Yₜ.c => p.ghost_buffer.c, Yₜ.f => p.ghost_buffer.f)
-=======
     # NOTE: This will zero out all monmentum tendencies in the edmfx advection test
     # please DO NOT add additional velocity tendencies after this function
     zero_velocity_tendency!(Yₜ, Y, p, t)
->>>>>>> 4de11009
 
     # NOTE: This will zero out all tendencies
     # please DO NOT add additional tendencies after this function
     zero_tendency!(Yₜ, Y, p, t, p.atmos.tendency_model, p.atmos.turbconv_model)
+    Spaces.weighted_dss!(Yₜ.c => p.ghost_buffer.c, Yₜ.f => p.ghost_buffer.f)
     return nothing
 end
 
