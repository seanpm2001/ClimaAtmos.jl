--- conflicted
+++ resolved
@@ -329,15 +329,8 @@
         If = CCO.InterpolateC2F(; a_up_bcs...)
         a_min = edmf.minimum_area
         a_up = aux_up[i].area
-        @. aux_up_f[i].w = ifelse(
-            If(a_up) >= a_min,
-<<<<<<< HEAD
-            max(prog_up_f[i].w, 0),
-=======
-            max(prog_up_f[i].ρaw / (ρ_f * If(a_up)), 0),
->>>>>>> 65e6a80a
-            FT(0),
-        )
+        @. aux_up_f[i].w =
+            ifelse(If(a_up) >= a_min, max(prog_up_f[i].w, 0), FT(0))
     end
 
     @inbounds for i in 1:N_up
