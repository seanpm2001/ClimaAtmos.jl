--- conflicted
+++ resolved
@@ -369,12 +369,9 @@
     RS,
     ST,
     SM,
-<<<<<<< HEAD
     SA,
     NUM,
-=======
     SL
->>>>>>> 289523d0
 }
     model_config::MC = nothing
     perf_mode::PEM = nothing
@@ -407,12 +404,9 @@
     rayleigh_sponge::RS = nothing
     sfc_temperature::ST = nothing
     surface_model::SM = nothing
-<<<<<<< HEAD
     surface_albedo::SA = nothing
     numerics::NUM = nothing
-=======
     smagorinsky_lilly::SL = nothing
->>>>>>> 289523d0
 end
 
 Base.broadcastable(x::AtmosModel) = tuple(x)
