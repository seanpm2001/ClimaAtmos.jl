abstract type AbstractBackend end

Base.@kwdef struct DiscontinuousGalerkinBackend{𝒜} <: AbstractBackend
    numerics::𝒜
end
<<<<<<< HEAD

function create_grid(::DiscontinuousGalerkinBackend, discretized_domain)
    elements = get_elements(discretized_domain)
    polynomial_order = get_polynomial_order(discretized_domain)

    return create_dg_grid(
        discretized_domain.domain, 
        elements = elements,
        polynomial_order = polynomial_order,
    )
end

function create_rhs(model::ModelSetup, grid, backend::DiscontinuousGalerkinBackend)
    balance_law = create_balance_law(model)
    numerical_flux = create_numerical_flux(backend.numerics.flux)

    rhs = ESDGModel(
        balance_law, 
        grid,
        surface_numerical_flux_first_order = numerical_flux,
        volume_numerical_flux_first_order = KGVolumeFlux(),
    )

    return rhs
end

function create_init_state(model::ModelSetup, backend::DiscontinuousGalerkinBackend; rhs = nothing)
    if rhs === nothing
        rhs = create_rhs(model, backend)
    end
    FT = eltype(rhs.grid.vgeo)
    state_init = init_ode_state(rhs, FT(0); init_on_cpu = true)

    return state_init
end

# function create_boundary_conditions(model::ModelSetup, backend::DiscontinuousGalerkinBackend)
#     boundary_conditions = model.boundary_conditions
    
#     nothing
# end

# utils
function get_elements(discretized_domain::DiscretizedDomain{<:ProductDomain})
    return discretized_domain.discretization.elements
end

function get_elements(discretized_domain::DiscretizedDomain{<:SphericalShell})
    horizontal_elements =discretized_domain.discretization.horizontal.elements
    vertical_elements = discretized_domain.discretization.vertical.elements
    return (vertical = vertical_elements, horizontal = horizontal_elements)
end

function get_polynomial_order(discretized_domain::DiscretizedDomain{<:ProductDomain})
    return discretized_domain.discretization.polynomial_order
end

function get_polynomial_order(discretized_domain::DiscretizedDomain{<:SphericalShell})
    horizontal_poly_order = discretized_domain.discretization.horizontal.polynomial_order
    vertical_poly_order = discretized_domain.discretization.vertical.polynomial_order
    return (vertical = vertical_poly_order, horizontal = horizontal_poly_order)
end
=======
Base.@kwdef struct CoreBackend{𝒜,ℬ} <: AbstractBackend
    grid::𝒜
    numerics::ℬ
end

>>>>>>> e64d9848
<|MERGE_RESOLUTION|>--- conflicted
+++ resolved
@@ -3,7 +3,11 @@
 Base.@kwdef struct DiscontinuousGalerkinBackend{𝒜} <: AbstractBackend
     numerics::𝒜
 end
-<<<<<<< HEAD
+
+Base.@kwdef struct CoreBackend{𝒜,ℬ} <: AbstractBackend
+    grid::𝒜
+    numerics::ℬ
+end
 
 function create_grid(::DiscontinuousGalerkinBackend, discretized_domain)
     elements = get_elements(discretized_domain)
@@ -65,11 +69,4 @@
     horizontal_poly_order = discretized_domain.discretization.horizontal.polynomial_order
     vertical_poly_order = discretized_domain.discretization.vertical.polynomial_order
     return (vertical = vertical_poly_order, horizontal = horizontal_poly_order)
-end
-=======
-Base.@kwdef struct CoreBackend{𝒜,ℬ} <: AbstractBackend
-    grid::𝒜
-    numerics::ℬ
-end
-
->>>>>>> e64d9848
+end